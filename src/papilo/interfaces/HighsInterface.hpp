--- conflicted
+++ resolved
@@ -295,12 +295,8 @@
    REAL
    getDualBound() override
    {
-<<<<<<< HEAD
+
       //      TODO:
-=======
-
-      //      TODO
->>>>>>> be4a766c
       //      if( this->status == SolverStatus::kOptimal )
       //         return -inf;
       return solver.getHighsInfo().mip_dual_bound;
