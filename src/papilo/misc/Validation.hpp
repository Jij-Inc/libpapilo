/* * * * * * * * * * * * * * * * * * * * * * * * * * * * * * * * * * * * * * */
/*                                                                           */
/*               This file is part of the program and library                */
/*    PaPILO --- Parallel Presolve for Integer and Linear Optimization       */
/*                                                                           */
/* Copyright (C) 2020-2021 Konrad-Zuse-Zentrum                               */
/*                     fuer Informationstechnik Berlin                       */
/*                                                                           */
/* This program is free software: you can redistribute it and/or modify      */
/* it under the terms of the GNU Lesser General Public License as published  */
/* by the Free Software Foundation, either version 3 of the License, or      */
/* (at your option) any later version.                                       */
/*                                                                           */
/* This program is distributed in the hope that it will be useful,           */
/* but WITHOUT ANY WARRANTY; without even the implied warranty of            */
/* MERCHANTABILITY or FITNESS FOR A PARTICULAR PURPOSE.  See the             */
/* GNU Lesser General Public License for more details.                       */
/*                                                                           */
/* You should have received a copy of the GNU Lesser General Public License  */
/* along with this program.  If not, see <https://www.gnu.org/licenses/>.    */
/*                                                                           */
/* * * * * * * * * * * * * * * * * * * * * * * * * * * * * * * * * * * * * * */

namespace papilo
{

#include "papilo/core/postsolve/Postsolve.hpp"
#include "papilo/core/postsolve/PostsolveListener.hpp"
#include <papilo/core/postsolve/PostsolveListener.hpp>

template <typename REAL>
struct Validation
{
   static void
   validateProblem( const Problem<REAL>& problem,
                    const PostsolveListener<REAL>& postsolve,
                    const std::string& optimal_solution_file,
                    const PresolveStatus status )
   {
      Solution<REAL> optimal_solution;
      bool success = parse_solution( postsolve, optimal_solution_file, optimal_solution );

      if( success and
          ( status == PresolveStatus::kUnchanged or
            status == PresolveStatus::kReduced ) and
          check_if_solution_is_contained_in_problem( problem, postsolve,
                                                     optimal_solution ) and
          can_reduced_solution_be_recalculated( problem, postsolve,
                                                optimal_solution ) )
         fmt::print( "validation: SUCCESS\n" );
      else
         fmt::print( "validation: FAILURE\n" );
   }

 private:
   static bool
   can_reduced_solution_be_recalculated(
       const Problem<REAL>& problem, const PostsolveListener<REAL>& postsolveListener,
       const Solution<REAL>& optimal_solution )
   {
      bool validation_succcess = true;
      Vec<REAL> vec{};
      for( int i = 0; i < postsolveListener.origcol_mapping.size(); i++ )
         vec.push_back( optimal_solution.primal[postsolveListener.origcol_mapping[i]] );

      Solution<REAL> calculated_orig_solution{};
      Solution<REAL> reducedSolution = Solution<REAL>( vec );
      const Message msg{};
      Postsolve<REAL> postsolve{msg, postsolveListener.getNum()};
      postsolve.undo( reducedSolution, calculated_orig_solution, postsolveListener );
      for( int i = 0; i < postsolveListener.nColsOriginal; i++ )
      {
<<<<<<< HEAD
         if( !postsolveListener.getNum().isEq( optimal_solution.primal[i],
                                       calculated_orig_solution.primal[i] ) )
         {
            fmt::print(
                "postsolveListener for variable {} not equal {} !={}\n",
                problem.getVariableNames()[postsolveListener.origcol_mapping[i]],
=======
         if( not postsolve.getNum().isFeasEq( optimal_solution.primal[i],
                 calculated_orig_solution.primal[i] ) )
         {
            fmt::print(
                "postsolve for variable {} not equal {} !={}\n",
                problem.getVariableNames()[i],
>>>>>>> 45899bfa
                optimal_solution.primal[i],
                calculated_orig_solution.primal[i] );
            validation_succcess = false;
         }
      }
      return validation_succcess;
   }

<<<<<<< HEAD
   static Solution<REAL>
   parse_solution( const PostsolveListener<REAL>& postsolve,
                   const std::string& optimal_solution_file )
=======
   static bool
   parse_solution( const Postsolve<REAL>& postsolve,
                   const std::string& optimal_solution_file,
                   Solution<REAL>& optimal_solution)
>>>>>>> 45899bfa
   {
      SolParser<REAL> parser;

      std::vector<int> one_to_one_mapping;
      for( int i = 0; i < postsolve.nColsOriginal; i++ )
         one_to_one_mapping.push_back( i );

      return parser.read(
          optimal_solution_file, one_to_one_mapping,
          postsolve.getOriginalProblem().getVariableNames(), optimal_solution );
   }

   static bool
   check_if_solution_is_contained_in_problem(
       const Problem<REAL>& problem, const PostsolveListener<REAL>& postsolve,
       const Solution<REAL> optimal_solution )
   {
      bool validation_success = true;

      for( int i = 0; i < problem.getNCols(); i++ )
      {
         REAL solution_coeff =
             optimal_solution.primal[postsolve.origcol_mapping[i]];
         if( !problem.getColFlags()[i].test( ColFlag::kUbInf ) &&
             !postsolve.getNum().isFeasLE( solution_coeff,
                                           problem.getUpperBounds()[i] ) )
         {
            fmt::print(
                "lb {} of var {} violates bounds for value {} ",
                problem.getLowerBounds()[i],
                problem.getVariableNames()[postsolve.origcol_mapping[i]],
                solution_coeff );
            validation_success = false;
         }
         if( !problem.getColFlags()[i].test( ColFlag::kLbInf ) &&
             !postsolve.getNum().isFeasGE( solution_coeff,
                                           problem.getLowerBounds()[i] ) )
         {
            fmt::print(
                "ub {} of var {} violates bounds for value {} ",
                problem.getUpperBounds()[i],
                problem.getVariableNames()[postsolve.origcol_mapping[i]],
                solution_coeff );
            validation_success = false;
         }
      }

      for( int i = 0; i < problem.getConstraintMatrix().getNRows(); i++ )
      {
         REAL row_value = calculateRowValueForSolution( problem, postsolve,
                                                        optimal_solution, i );

         if( problem.getConstraintMatrix().getRowFlags()[i].test(
                 RowFlag::kEquation ) &&
             !postsolve.getNum().isFeasEq(
                 row_value,
                 problem.getConstraintMatrix().getRightHandSides()[i] ) )
         {
            fmt::print(
                "equality in row {} is violated: {} != {}\n",
                problem.getConstraintNames()[postsolve.origrow_mapping[i]],
                row_value,
                problem.getConstraintMatrix().getRightHandSides()[i] );
            validation_success = false;
         }
         else
         {
            if( !problem.getConstraintMatrix().getRowFlags()[i].test(
                    RowFlag::kRhsInf ) &&
                !postsolve.getNum().isFeasLE(
                    row_value,
                    problem.getConstraintMatrix().getRightHandSides()[i] ) )
            {
               fmt::print(
                   "LE inequality in row {} is violated: {} !<= {}\n",
                   problem.getConstraintNames()[postsolve.origrow_mapping[i]],
                   row_value,
                   problem.getConstraintMatrix().getRightHandSides()[i] );
               validation_success = false;
            }

            if( !problem.getConstraintMatrix().getRowFlags()[i].test(
                    RowFlag::kLhsInf ) &&
                !postsolve.getNum().isFeasGE(
                    row_value,
                    problem.getConstraintMatrix().getLeftHandSides()[i] ) )
            {
               fmt::print(
                   "GE inequality in row {} is violated: {} !>= {}\n",
                   problem.getConstraintNames()[postsolve.origrow_mapping[i]],
                   row_value,
                   problem.getConstraintMatrix().getLeftHandSides()[i] );
               validation_success = false;
            }
         }
      }
      return validation_success;
   }

   static REAL
   calculateRowValueForSolution( const Problem<REAL>& problem,
                                 const PostsolveListener<REAL>& postsolve,
                                 const Solution<REAL>& optimal_solution, int i )
   {
      const SparseVectorView<REAL>& row =
          problem.getConstraintMatrix().getRowCoefficients( i );
      REAL row_value = 0;
      for( int j = 0; j < row.getLength(); ++j )
      {
         int col_index = row.getIndices()[j];
         REAL solution_coeff =
             optimal_solution.primal[postsolve.origcol_mapping[col_index]];
         REAL col_value = row.getValues()[j];
         row_value += solution_coeff * col_value;
      }
      return row_value;
   }
};

} // namespace papilo<|MERGE_RESOLUTION|>--- conflicted
+++ resolved
@@ -70,21 +70,12 @@
       postsolve.undo( reducedSolution, calculated_orig_solution, postsolveListener );
       for( int i = 0; i < postsolveListener.nColsOriginal; i++ )
       {
-<<<<<<< HEAD
-         if( !postsolveListener.getNum().isEq( optimal_solution.primal[i],
-                                       calculated_orig_solution.primal[i] ) )
-         {
-            fmt::print(
-                "postsolveListener for variable {} not equal {} !={}\n",
-                problem.getVariableNames()[postsolveListener.origcol_mapping[i]],
-=======
-         if( not postsolve.getNum().isFeasEq( optimal_solution.primal[i],
+         if( not postsolveListener.getNum().isFeasEq( optimal_solution.primal[i],
                  calculated_orig_solution.primal[i] ) )
          {
             fmt::print(
                 "postsolve for variable {} not equal {} !={}\n",
                 problem.getVariableNames()[i],
->>>>>>> 45899bfa
                 optimal_solution.primal[i],
                 calculated_orig_solution.primal[i] );
             validation_succcess = false;
@@ -93,16 +84,10 @@
       return validation_succcess;
    }
 
-<<<<<<< HEAD
-   static Solution<REAL>
+   static bool
    parse_solution( const PostsolveListener<REAL>& postsolve,
-                   const std::string& optimal_solution_file )
-=======
-   static bool
-   parse_solution( const Postsolve<REAL>& postsolve,
                    const std::string& optimal_solution_file,
                    Solution<REAL>& optimal_solution)
->>>>>>> 45899bfa
    {
       SolParser<REAL> parser;
 
