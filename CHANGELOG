--- conflicted
+++ resolved
@@ -22,10 +22,7 @@
 
 ### New parameters with default values
 
-<<<<<<< HEAD
 presolve.maxrounds = -1 : maximal number of rounds (-1: unlimited, 0: cleanup)
-=======
->>>>>>> 3c2f84b0
 
 ### Data structures
 
@@ -42,11 +39,8 @@
 ------------
 
 - header only works now as intended (Boost Serialization)
-<<<<<<< HEAD
+- add compile option -ffp-contract=off or /fp:precise to enhance reproducibility across different systems
 - disable building convMPS and duplicates
-=======
-- add compile option -ffp-contract=off or /fp:precise to enhance reproducibility across different systems
->>>>>>> 3c2f84b0
 
 Fixed bugs
 ----------
