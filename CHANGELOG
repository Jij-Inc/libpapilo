--- conflicted
+++ resolved
@@ -1,9 +1,8 @@
 @page RN Release notes for PAPILO NEXT
 
-@section RN212 PaPILO 2.1.2
-***************************
-
-<<<<<<< HEAD
+@section RNNEXT PaPILO NEXT
+***************************
+
 Performance improvements
 ------------------------
 
@@ -18,7 +17,6 @@
 
 Fixed bugs
 ----------
-- SimpleSubstitution: fixed bug in the infeasibility detection of the extended euclidean
 
 Miscellaneous
 -------------
@@ -26,12 +24,15 @@
 - HiGHS: PaPILO supports HiGHS version 1.3
 - OPB-Format: PaPILO can now parse files in linear opb format
 
-=======
+
+
+@section RN212 PaPILO 2.1.2
+***************************
+
 Fixed bugs
 ----------
 
 - SimpleSubstitution: fixing bug in the infeasibility detection of the extended euclidean
->>>>>>> 2fe25434
 
 @section RN211 PaPILO 2.1.1
 ***************************
